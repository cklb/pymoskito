#!/usr/bin/python
# -*- coding: utf-8 -*-

from numpy import sin, cos, array

from settings import *
from logging import GraphLogger
<<<<<<< HEAD

import numpy as np
=======
>>>>>>> 3fc68988

#---------------------------------------------------------------------
# controller base class 
#---------------------------------------------------------------------
class Controller:

    trajGen = None
    order = 0

    def __init__(self, trajGen):
        self.trajGen = trajGen
        return

    def control(self, t, x):
        yd = self.trajGen.getValues(t, self.order)

        return self.calcOutput(x, yd)

#---------------------------------------------------------------------
# P controller
#---------------------------------------------------------------------
class PController(Controller):
    '''
    PController with a negative controller gain
    - with reference to bode diagram --> negative gain
    - system is unstable, because the controller is too slow
    - e.g. inital states x = [0, 0.2, 0, 0], desired position r = 0
    '''
    
    # controller fails, because he is stupid   
    # controller gain
    Kp = -0.6
    
    def __init__(self, trajGen):
        self.order = 0
        Controller.__init__(self, trajGen)
        
    def calcOutput(self, x, yd):
        
        u = self.Kp*(yd[0]-x[0])
        
        
        return u


#---------------------------------------------------------------------
# controller created by changing f(x) 
#---------------------------------------------------------------------
class FController(Controller):

    # controller gains
    k0 = 16
    k1 = 32
    k2 = 24
    k3 = 8
    

    def __init__(self, trajGen):
        self.order = 4
        Controller.__init__(self, trajGen)
        self.log = GraphLogger(name='u', yonly=True)

    def calcOutput(self, x, yd):
        # calculate nonlinear terms phi
        phi1 = x[0]
        phi2 = x[1]  
        phi3 = -B*G*sin(x[2])
        phi4 = -B*G*x[3]*cos(x[2])
        
        # calculate fictional input v
        v = yd[4] + \
                self.k3*(yd[3] - phi4) + \
                self.k2*(yd[2] - phi3) + \
                self.k1*(yd[1] - phi2) + \
                self.k0*(yd[0] - phi1)
        
        # calculate a(x)
        a = -B*G*cos(x[2])
        # calculate b(x)
        b = B*G*x[3]**2*sin(x[2])
        
        # calculate u
        u = (v-b)/a
        self.log.log(None, [u])
<<<<<<< HEAD
        
        return u

#---------------------------------------------------------------------
# controller created by changing g(x) 
#---------------------------------------------------------------------

class GController(Controller):
    
    # controller gains
    k0 = 16
    k1 = 32
    k2 = 24
    k3 = 8
    
    def __init__(self, trajGen):
        self.order = 4
        Controller.__init__(self, trajGen)
        
    def calcOutput(self, x, yd):
        
        # calculate nonlinear terms phi
        phi1 = x[0]
        phi2 = x[1]  
        phi3 = -B*G*sin(x[2]) + B*x[0]*x[3]**2
        phi4 = -B*G*x[3]*cos(x[2]) + B*x[1]*x[3]**2
        
        # calculate fictional input v
        v = yd[4] + \
                self.k3*(yd[3] - phi4) + \
                self.k2*(yd[2] - phi3) + \
                self.k1*(yd[1] - phi2) + \
                self.k0*(yd[0] - phi1)
        
        # calculate a(x)
        a = -B*G*cos(x[2]) + 2*B*x[1]*x[3]
        # calculate b(x)
        b = B**2+x[0]*x[3]**4 + B*G*(1 - B)*x[3]**2*sin(x[2])
        
        # calculate u
        u = (v-b)/a
=======
>>>>>>> 3fc68988
        
        return u

#---------------------------------------------------------------------
# controller based on the standard jacobian approximation
#---------------------------------------------------------------------

class JController(Controller):
    
    # controller gains
    k0 = 16
    k1 = 32
    k2 = 24
    k3 = 8
    
    def __init__(self, trajGen):
        self.order = 4
        Controller.__init__(self, trajGen)
    
    def calcOutput(self, x, yd):
        
        # calculate linear terms phi
        phi1 = x[0]
        phi2 = x[1]  
        phi3 = -B*G*x[2]
        phi4 = -B*G*x[3]
        
        # calculate fictional input v
        v = yd[4] + \
                self.k3*(yd[3] - phi4) + \
                self.k2*(yd[2] - phi3) + \
                self.k1*(yd[1] - phi2) + \
                self.k0*(yd[0] - phi1)
        
        # calculate a(x)
        a = -B*G/(J + Jb)
        # calculate b(x)
        b = B*M*G**2*x[0]/(J + Jb)
        
        # calculate u
        u = (v-b)/a
        
        return u

#---------------------------------------------------------------------
# linear statespace controller
#---------------------------------------------------------------------

class LSSController(Controller):
    '''
    linear statespace controller
    System is linearised by tau = 0 and x = [0,0,0,0]
    '''
    
    # Zustandsrückführung mit Eigenwerte bei -2
    K = array([-0.5362, -0.0913, 0.48, 0.16])

    # Vorfilter V = -[C(A-BK)^-1*B]^-1
    V = -0.0457
    
    def __init__(self, trajGen):
        self.order = 0
        Controller.__init__(self, trajGen)
        
    def calcOutput(self, x, yd):
        
        # calculate u
        u = np.dot(-self.K,np.transpose(x)) + yd[0]*self.V
        
        return u
        
#print 'x1=%f , x2=%f, x3=%f, x4=%f, u=%f, yd=%f' % (x[0],x[1],x[2],x[3],u,yd[0])<|MERGE_RESOLUTION|>--- conflicted
+++ resolved
@@ -5,11 +5,9 @@
 
 from settings import *
 from logging import GraphLogger
-<<<<<<< HEAD
 
 import numpy as np
-=======
->>>>>>> 3fc68988
+
 
 #---------------------------------------------------------------------
 # controller base class 
@@ -94,7 +92,6 @@
         # calculate u
         u = (v-b)/a
         self.log.log(None, [u])
-<<<<<<< HEAD
         
         return u
 
@@ -136,8 +133,6 @@
         
         # calculate u
         u = (v-b)/a
-=======
->>>>>>> 3fc68988
         
         return u
 
