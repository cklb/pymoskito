--- conflicted
+++ resolved
@@ -167,11 +167,7 @@
             buildFileList(val, files)
     return files
             
-<<<<<<< HEAD
-def testFile(name, f, exe, lib, graphicsSystem):
-=======
 def testFile(name, f, exe, lib, graphicsSystem=None):
->>>>>>> 45048467
     global path
     fn =  os.path.join(path,f)
     #print "starting process: ", fn
@@ -199,13 +195,8 @@
     print("test failed")
     raise
 
-<<<<<<< HEAD
-"""  % (import1, import2, graphicsSystem)
-    #print code
-=======
 """  % (import1, graphicsSystem, import2)
 
->>>>>>> 45048467
     process = subprocess.Popen(['exec %s -i' % (exe)], shell=True, stdin=subprocess.PIPE, stderr=subprocess.PIPE, stdout=subprocess.PIPE)
     process.stdin.write(code.encode('UTF-8'))
     #process.stdin.close()
