--- conflicted
+++ resolved
@@ -510,13 +510,9 @@
             axes.grid(color='#ababab', linestyle='--')
         axes.set_xlabel(xlabel, size=st.label_size)
         axes.set_ylabel(ylabel, size=st.label_size)
-<<<<<<< HEAD
-        axes.legend(loc=0, fontsize='small')
-=======
         if typ != 'bar':
-            axes.legend(loc=0, fontsize='small',prop={'size':8})
-
->>>>>>> 970e78bf
+            axes.legend(loc=0, fontsize='small', prop={'size':8})
+
         return axes
     
     def plotVariousController(self, source, axes, xPath, yPath, typ, xIndex=-1, yIndex=-1):
