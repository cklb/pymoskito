--- conflicted
+++ resolved
@@ -569,19 +569,6 @@
             
     
     def createDictionary(self, data):
-<<<<<<< HEAD
-                
-        dic = {}
-        for i in data:
-            controllerName = self.extractControllerName(i)
-            integralError = self.extractIntegralError(i)
-            delta_t = self.extractDelta_t(i)
-            t_diff = self.extractT_diff(i)
-#            trajectoryName = self.extractTrajectoryName(i)
-            frequency = self.extractFrequency(i)
-            M = self._getSubElement(i, ['modules', 'model', 'M'])
-            Jb = self._getSubElement(i, ['modules', 'model', 'Jb'])
-=======
         '''
         return a dictionary which contain all 
         relevant data, sorted by Controller
@@ -633,7 +620,6 @@
             Jb = self._getSubElement(elem, ['modules', 'model', 'Jb'])
             #sensor
             delay = self._getSubElement(elem, ['modules', 'sensor', 'delay'])
->>>>>>> 9276fc7c
             
             if dic.has_key(controllerName):
                 dic[controllerName]['tr'].append(tr)
@@ -652,11 +638,7 @@
                 dic[controllerName]['frequency'].append(frequency)
                 dic[controllerName]['M'].append(M)
                 dic[controllerName]['Jb'].append(Jb)
-<<<<<<< HEAD
-=======
                 dic[controllerName]['delay'].append(delay)
-                
->>>>>>> 9276fc7c
             else:
                 dic.update({controllerName:{\
                                         'tr': [tr],\
@@ -675,10 +657,7 @@
                                         'frequency': [frequency],\
                                         'M': [M],\
                                         'Jb': [Jb],\
-<<<<<<< HEAD
-=======
                                         'delay': [delay],\
->>>>>>> 9276fc7c
                                         }})
         return dic
     
