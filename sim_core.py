﻿#!/usr/bin/python
# -*- coding: utf-8 -*-

from __future__ import division
from collections import OrderedDict

#Qt
from PyQt4 import QtGui
from PyQt4.QtCore import QObject, pyqtSignal, pyqtSlot

class SimulationModule(QObject):
    """ Smallest Unit in Simulation Process
        Provides neccessary functions like output calculation and holds
        all settings is 'settings' all available settings have to be added
        to this dict and have to be known a priori.
    """
    settings = OrderedDict()

    def __init__(self, parent=None):
        QObject.__init__(self, parent)

    def getOutputDimension(self):
        raise Exception()




#own
from model import ModelException
import settings as st

#--------------------------------------------------------------------- 
# Core of the physical simulation
#--------------------------------------------------------------------- 
class Simulator(QObject):
    """ Simulation Wrapper
    
        This Class exceutes the timestep integration.
    """

    #qt general
    finished = pyqtSignal(dict)
    failed = pyqtSignal(dict)
        
    #abilities (should match the module names)
    moduleList = ['model', 'solver', 'disturbance', 'sensor', 'observer', 'controller', 'trajectory']


    def __init__(self, parent=None):
        QObject.__init__(self, parent)
<<<<<<< HEAD
        self.model = model
        
        self.initStates() 
        self.initStorage()

    def initStates(self):
        self.simTime = 0
        self.stepSize = st.dt
        self.traj_output = 0
        self.controller_output = 0
        self.model_output = 0
        self.sensor_output = 0
        self.observer_output = 0

    def initStorage(self):
        self.storage = {'simTime':[],\
                'traj_output':[],\
                'controller_output':[],\
                #'model_output':[],\
                'model_output.q1':[],\
                'model_output.q2':[],\
                'model_output.q3':[],\
                'model_output.q4':[],\
                #'sensor_output':[]
                'sensor_output.q1':[],\
                'oberserver_output.q1_o':[],\
                'oberserver_output.q2_o':[],\
                'oberserver_output.q3_o':[],\
                'oberserver_output.q4_o':[],\
                }

    def setupSolver(self, intMode=st.int_mode, intMethod=st.int_method, rTol=st.int_rtol, aTol=st.int_atol):
        self.solver = ode(self.model.stateFunc)
        self.solver.set_integrator(intMode, method=intMethod, rtol=rTol, atol=aTol)

    def setInitialValues(self, values):
        if self.solver is None:
            print('Error: setup solver first!')
        else:
            self.solver.set_initial_value(values)
=======
>>>>>>> 2ecbc465

    def _initStates(self):
        #init fields with known dimension
        self.current_time = 0

        #init fields with variing names
        for elem in self.moduleList:
            setattr(self, (elem+'_output'), 0)

<<<<<<< HEAD
    def setObserver(self, observer):
        self.observer = observer
    
    def setSensor(self, sensor):
        self.sensor = sensor
=======
    def _initStorage(self):
        #init fields with fixed dimensions
        self.storage = {\
               'simTime':[],\
               }
>>>>>>> 2ecbc465

        #init fields with variable dimensions
        for moduleName in self.moduleList:
            if hasattr(self, moduleName):
                module = getattr(self, moduleName)
            else:
                continue

            for idx in range(module.getOutputDimension()):
                self.storage.update({(moduleName + '_output.' + str(idx)): []})

    def _calcStep(self):
        '''
        Calcualte one step in simulation
        '''
        
        # integrate model
        self.model.setInput(self.controller_output)
<<<<<<< HEAD
        s = self.solver
        self.model_output = s.integrate(s.t + self.stepSize)
        # save time
        self.simTime = s.t
=======
        self.current_time = self.solver.getTime()
        self.solver_output = self.solver.integrate(self.current_time) 
>>>>>>> 2ecbc465

        #check credibility
        self.model.checkConsistancy(self.solver_output)
        self.model_output = self.solver_output

        #perform disturbance
        if hasattr(self, 'disturbance'):
            self.disturbance_output = self.disturbance.disturb(self.current_time)
        else:
            self.disturbance_output = 0

        #perform measurement
        if hasattr(self, 'sensor'):
            self.sensor_output = self.sensor.measure(self.current_time,\
                    self.model_output + self.disturbance_output)
        else:
            self.sensor_output = self.model_output

        #perform observation
        if hasattr(self, 'observer'):
<<<<<<< HEAD
            self.observer_output = self.observer.estimate(s.t, self.controller_output, self.sensor_output)
        else:
            self.observer_output = self.sensor_output
            
        #get desired values
        if hasattr(self, 'trajectory'):
            self.traj_output = self.trajectory.getValues(s.t, self.tOrder)
            
=======
            self.observer_output = self.oberver.observe(self.sensor_output)
        else:
            self.observer_output = self.sensor_output

        #get desired values
        if hasattr(self, 'trajectory'):
            self.traj_output = self.trajectory.getValues(self.current_time)

>>>>>>> 2ecbc465
        #perform control
        if hasattr(self, 'controller'):
            self.controller_output = self.controller.control(self.observer_output, self.traj_output)

        return 

<<<<<<< HEAD
    def storeValues(self):
        self.storage['simTime'].append(self.simTime)
        self.storage['traj_output'].append(self.traj_output)
        self.storage['controller_output'].append(self.controller_output)
        #self.storage['model_output'].append(self.model_output)
        self.storage['model_output.q1'].append(self.model_output[0])
        self.storage['model_output.q2'].append(self.model_output[1])
        self.storage['model_output.q3'].append(self.model_output[2])
        self.storage['model_output.q4'].append(self.model_output[3])
        self.storage['sensor_output.q1'].append(self.sensor_output[0])
        #self.storage['sensor_output'].append(self.sensor_output)
        self.storage['oberserver_output.q1_o'].append(self.observer_output[0])
        self.storage['oberserver_output.q2_o'].append(self.observer_output[1])
        self.storage['oberserver_output.q3_o'].append(self.observer_output[2])
        self.storage['oberserver_output.q4_o'].append(self.observer_output[3])
=======
    def _storeValues(self):
        self.storage['simTime'].append(self.current_time)
        for module in self.moduleList:
            if not hasattr(self, module):
                continue

            module_values = getattr(self, module+'_output')
            if isinstance(module_values, float) or isinstance(module_values, int):
                module_values = [module_values]

            for idx, val in enumerate(module_values):
                self.storage[module + '_output.' + str(idx)].append(val)
>>>>>>> 2ecbc465
    
    @pyqtSlot()
    def run(self):
        #initialize
        self._initStates()
        self._initStorage()
        self.solver.initialize()

        #simulate
        try:
            while self.current_time <= float(self.solver.settings['end time']):
                self._calcStep()
                self._storeValues()

        except ModelException as e:
            print 'Simulator.run(): Model ERROR: ', e.args[0]
            self.solver.settings['end time'] = self.current_time
            self.failed.emit(self.storage)
            return

        self.finished.emit(self.storage)
        return

    def listModules(self):
        return self.moduleList<|MERGE_RESOLUTION|>--- conflicted
+++ resolved
@@ -48,49 +48,6 @@
 
     def __init__(self, parent=None):
         QObject.__init__(self, parent)
-<<<<<<< HEAD
-        self.model = model
-        
-        self.initStates() 
-        self.initStorage()
-
-    def initStates(self):
-        self.simTime = 0
-        self.stepSize = st.dt
-        self.traj_output = 0
-        self.controller_output = 0
-        self.model_output = 0
-        self.sensor_output = 0
-        self.observer_output = 0
-
-    def initStorage(self):
-        self.storage = {'simTime':[],\
-                'traj_output':[],\
-                'controller_output':[],\
-                #'model_output':[],\
-                'model_output.q1':[],\
-                'model_output.q2':[],\
-                'model_output.q3':[],\
-                'model_output.q4':[],\
-                #'sensor_output':[]
-                'sensor_output.q1':[],\
-                'oberserver_output.q1_o':[],\
-                'oberserver_output.q2_o':[],\
-                'oberserver_output.q3_o':[],\
-                'oberserver_output.q4_o':[],\
-                }
-
-    def setupSolver(self, intMode=st.int_mode, intMethod=st.int_method, rTol=st.int_rtol, aTol=st.int_atol):
-        self.solver = ode(self.model.stateFunc)
-        self.solver.set_integrator(intMode, method=intMethod, rtol=rTol, atol=aTol)
-
-    def setInitialValues(self, values):
-        if self.solver is None:
-            print('Error: setup solver first!')
-        else:
-            self.solver.set_initial_value(values)
-=======
->>>>>>> 2ecbc465
 
     def _initStates(self):
         #init fields with known dimension
@@ -100,19 +57,11 @@
         for elem in self.moduleList:
             setattr(self, (elem+'_output'), 0)
 
-<<<<<<< HEAD
-    def setObserver(self, observer):
-        self.observer = observer
-    
-    def setSensor(self, sensor):
-        self.sensor = sensor
-=======
     def _initStorage(self):
         #init fields with fixed dimensions
         self.storage = {\
                'simTime':[],\
                }
->>>>>>> 2ecbc465
 
         #init fields with variable dimensions
         for moduleName in self.moduleList:
@@ -131,15 +80,9 @@
         
         # integrate model
         self.model.setInput(self.controller_output)
-<<<<<<< HEAD
-        s = self.solver
-        self.model_output = s.integrate(s.t + self.stepSize)
-        # save time
-        self.simTime = s.t
-=======
+
         self.current_time = self.solver.getTime()
         self.solver_output = self.solver.integrate(self.current_time) 
->>>>>>> 2ecbc465
 
         #check credibility
         self.model.checkConsistancy(self.solver_output)
@@ -160,48 +103,21 @@
 
         #perform observation
         if hasattr(self, 'observer'):
-<<<<<<< HEAD
-            self.observer_output = self.observer.estimate(s.t, self.controller_output, self.sensor_output)
-        else:
-            self.observer_output = self.sensor_output
-            
-        #get desired values
-        if hasattr(self, 'trajectory'):
-            self.traj_output = self.trajectory.getValues(s.t, self.tOrder)
-            
-=======
-            self.observer_output = self.oberver.observe(self.sensor_output)
+            self.observer_output = self.oberver.observe(self.current_time,\
+                    self.controller_output, self.sensor_output)
         else:
             self.observer_output = self.sensor_output
 
         #get desired values
         if hasattr(self, 'trajectory'):
-            self.traj_output = self.trajectory.getValues(self.current_time)
+            self.trajectory_output = self.trajectory.getValues(self.current_time)
 
->>>>>>> 2ecbc465
         #perform control
         if hasattr(self, 'controller'):
-            self.controller_output = self.controller.control(self.observer_output, self.traj_output)
+            self.controller_output = self.controller.control(self.observer_output, self.trajectory_output)
 
         return 
 
-<<<<<<< HEAD
-    def storeValues(self):
-        self.storage['simTime'].append(self.simTime)
-        self.storage['traj_output'].append(self.traj_output)
-        self.storage['controller_output'].append(self.controller_output)
-        #self.storage['model_output'].append(self.model_output)
-        self.storage['model_output.q1'].append(self.model_output[0])
-        self.storage['model_output.q2'].append(self.model_output[1])
-        self.storage['model_output.q3'].append(self.model_output[2])
-        self.storage['model_output.q4'].append(self.model_output[3])
-        self.storage['sensor_output.q1'].append(self.sensor_output[0])
-        #self.storage['sensor_output'].append(self.sensor_output)
-        self.storage['oberserver_output.q1_o'].append(self.observer_output[0])
-        self.storage['oberserver_output.q2_o'].append(self.observer_output[1])
-        self.storage['oberserver_output.q3_o'].append(self.observer_output[2])
-        self.storage['oberserver_output.q4_o'].append(self.observer_output[3])
-=======
     def _storeValues(self):
         self.storage['simTime'].append(self.current_time)
         for module in self.moduleList:
@@ -214,7 +130,6 @@
 
             for idx, val in enumerate(module_values):
                 self.storage[module + '_output.' + str(idx)].append(val)
->>>>>>> 2ecbc465
     
     @pyqtSlot()
     def run(self):
