# -*- coding: utf-8 -*-

import logging
import os
import sys
import subprocess
from pathlib import Path
import importlib.util

try:
    import pybind11
except ModuleNotFoundError:
    logging.warning("Package 'pybind11' could not be loaded, binding modules "
                    "will not be available")

__all__ = ["CppBase"]


BUILD_DIR = "_build"
CMAKE_LISTS = "CMakeLists.txt"


class BindingException(Exception):
    """
    Exception to be raised if the cpp binding raises.
    """
    pass


class CppBase:
    """
    Mix-in class for modules written in C++.

    This class uses pybind and cmake to automatically compile and link the
    provided sources and load them as an python module.

    Args:
        :module_path: Path to directory that contains the sources.
        :module_name: Name of the module
        :binding_source: cpp file including the binding definition
        :additional_sources: List of additional cpp files to compile into module
        :additional_lib: dict with key 'lib name' and additional lines for the
          CMakeLists

    Warn:
        `additional_sources` will be added to the compilation unit.
        *Every other file* is ignored by this routine so far.

    """
    def __init__(self,
                 module_path=None,
                 module_name=None,
                 binding_source=None,
                 additional_sources=None,
                 binding_class_name=None,
                 additional_lib=None):
        self._logger = logging.getLogger(self.__class__.__name__)

        # adapt to os-specific extensions
        if os.name == 'nt':
            self.sfx = '.pyd'
        else:
            self.sfx = '.so'

        if module_name is None:
            message = "Instantiation of binding class without module_name is not allowed!"
            self._logger.error(message)
            raise BindingException(message)
        self.module_name = module_name

        if module_path is None:
            message = "Instantiation of binding class without module_path is not allowed!"
            self._logger.error(message)
            raise BindingException(message)

        if binding_source is None:
            if binding_class_name is not None:
                binding_source = binding_class_name + ".cpp"
                module_source = module_name + ".cpp"
                additional_sources = additional_sources.append(module_source) if additional_sources else [module_source]
                self._logger.warn("Use of binding_class_name is deprecated. Please migrate to binding_source")
            else:
                message = "Instantiation of binding class without binding_source is not allowed!"
                self._logger.error(message)
                raise BindingException(message)

<<<<<<< HEAD
        self.module_path = Path(module_path)
        self.module_binding = self.module_path / binding_source
        self.cmake_lists_path = self.module_path / CMAKE_LISTS
        self.module_build_path = self.module_path / BUILD_DIR
        self.module_lib_path = self.module_path / LIB_DIR
=======
        self.module_path = Path(module_path).resolve()
        self.build_path = self.module_path / BUILD_DIR
        self.sources = [binding_source] if additional_sources is None else [*additional_sources, binding_source]
>>>>>>> 63326f4a

        self.additional_sources = None
        if additional_sources is not None:
            assert (isinstance(additional_sources, list))
            self.additional_sources = additional_sources

        self.additional_lib = None
        if additional_lib is not None:
            assert (isinstance(additional_lib, dict))
            self.additional_lib = additional_lib

        if self.create_binding_config():
            self.build_binding()
            ModuleFinder().register(self.module_name,
                                (self.build_path/self.module_name).with_suffix(self.sfx))
            self.bindings = self.load()


    def create_binding_config(self):
        # check if folder exists
        if not self.module_path.is_dir():
            self._logger.error("Config folder '{}' does not exist."
                               "".format(self.module_path))
            return False

<<<<<<< HEAD
        if not self.module_binding.is_file():
            self._logger.error("CPP binding '{}' could not be found in the "
                               "given module path '{}'."
                               "".format(self.module_binding,
=======
        if not self.build_path.is_dir():
            self.build_path.mkdir()

        for src in self.sources:
            if not (self.module_path / src).is_file():
                self._logger.error("Source file '{}' could not be found in the "
                               "given module path '{}'."
                               "".format(src,
>>>>>>> 63326f4a
                                         self.module_path))
                return False

<<<<<<< HEAD
        if not self.cmake_lists_path.is_file():
            self._logger.info("CMakeLists.txt not found in module path.")
=======
        if not (self.build_path/CMAKE_LISTS).is_file():
            self._logger.info("CMakeLists.txt not found in module build dir.")
>>>>>>> 63326f4a
            self._logger.info("Generating new CMake config.")
            self.create_cmake_lists()

        config_changed = self.update_binding_config()
        if config_changed:
            self.build_config()

        return True

    def create_cmake_lists(self):
        """
        Create the stub of a `CMakeLists.txt` .

        Returns:
        """
        py_ver = sys.version_info
<<<<<<< HEAD
        c_make_lists += "find_package(Python {}.{} EXACT REQUIRED " \
                        "COMPONENTS Interpreter Development)\n\n" \
                        "".format(py_ver.major, py_ver.minor)

        c_make_lists += "set( CMAKE_CXX_STANDARD 11 )\n\n"
        c_make_lists += "set( CMAKE_RUNTIME_OUTPUT_DIRECTORY . )\n"
        c_make_lists += "set( CMAKE_LIBRARY_OUTPUT_DIRECTORY . )\n"
        c_make_lists += "set( CMAKE_ARCHIVE_OUTPUT_DIRECTORY . )\n\n"

        c_make_lists += "foreach( OUTPUTCONFIG ${CMAKE_CONFIGURATION_TYPES} )\n"
        c_make_lists += "\tstring( TOUPPER ${OUTPUTCONFIG} OUTPUTCONFIG )\n"
        c_make_lists += "\tset( CMAKE_RUNTIME_OUTPUT_DIRECTORY_${OUTPUTCONFIG} . )\n"
        c_make_lists += "\tset( CMAKE_LIBRARY_OUTPUT_DIRECTORY_${OUTPUTCONFIG} . )\n"
        c_make_lists += "\tset( CMAKE_ARCHIVE_OUTPUT_DIRECTORY_${OUTPUTCONFIG} . )\n"
        c_make_lists += "endforeach( OUTPUTCONFIG CMAKE_CONFIGURATION_TYPES )\n\n"

        c_make_lists += "include_directories(${Python_INCLUDE_DIRS})\n"
        pybind_headers = Path(pybind11.get_include())
        c_make_lists += "include_directories({})\n".format(pybind_headers.as_posix())
=======
        c_make_lists = """
cmake_minimum_required(VERSION 3.15)
project(Bindings)
>>>>>>> 63326f4a

find_package(Python REQUIRED COMPONENTS Interpreter Development)

find_package(pybind11 CONFIG REQUIRED PATHS ${Python_SITELIB})
set(CMAKE_LIBRARY_OUTPUT_DIRECTORY .)
set(PYTHON_MODULE_EXTENSION ".so")
"""

        with open(self.build_path/CMAKE_LISTS, "w") as f:
            f.write(c_make_lists)

    def update_binding_config(self):
        """
        Add the module config to the cmake lists.

        Returns:
            bool: True if build config has been changed and cmake has to be
            rerun.
        """
<<<<<<< HEAD
        config_line = "add_library({} SHARED {} {})\n".format(
            self.module_name,
            " ".join(self.additional_sources if self.additional_sources else ""),
            self.module_binding
        )
        config_line += "set_target_properties({} PROPERTIES PREFIX \"\" OUTPUT_NAME \"{}\" SUFFIX \"{}\")\n".format(
            self.module_name,
            self.module_name,
            self.sfx
        )

        config_target_line = lambda lib : "\ttarget_link_libraries({} ${{{}}}".format(
            self.module_name, lib,
=======
        cmake_line = "\ninclude({}.cmake)\n".format(self.module_name)
        config_line = "\npybind11_add_module({} SHARED {})\n".format(
                    self.module_name,
                    " ".join([os.path.relpath(self.module_path/src ,self.build_path) for src in self.sources]),
>>>>>>> 63326f4a
        )

        config_target_libs = ""
        if self.additional_lib:
<<<<<<< HEAD
            for key, _ in self.additional_lib.items():
                config_target_libs += " {}".format(key)
        config_target_libs += ")\n"


        config_line += "if(WIN32 AND MSVC)\n"
        config_line += config_target_line("Python_LIBRARY_RELEASE")
        config_line += config_target_libs
        config_line += "else()\n"
        config_line += config_target_line("PYTHON_LIBRARIES")
        config_line += config_target_libs
        config_line += "endif()\n"

        config_line += "install(FILES {}/{} DESTINATION {})".format(
            BUILD_DIR,
            self.module_name + self.sfx,
            self.module_lib_path.as_posix()
        )
        with open(self.cmake_lists_path, "r") as f:
            if config_line in f.read():
                return False

        self._logger.info("Appending build info for '{}'".format(self.module_name))
        with open(self.cmake_lists_path, "a") as f:
            f.write("\n")
            f.write(config_line)

        return True
=======
            for value in self.additional_lib.values():
                config_line += value
            config_line += "\ntarget_link_libraries({} {})\n".format(
                self.module_name,
                " ".join(self.additional_lib.keys()),
            )
        ret = False
        with open(self.build_path / "{}.cmake".format(self.module_name), 'w+') as f:
            if config_line not in f.read():
                f.write(config_line)
                ret = True

        with open(self.build_path/CMAKE_LISTS, "r+") as f:
            if cmake_line not in f.read():
                self._logger.info("Appending build info for '{}'".format(self.module_name))
                f.write(cmake_line)
                ret = True

        return ret
>>>>>>> 63326f4a

    def build_config(self):
        # generate config
        if os.name == 'nt' and 'GCC' not in sys.version:
            cmd = ['cmake', '-A', 'x64', '-S', '.', '-B', '.']
        else:
            cmd = ['cmake',  '.']
        result = subprocess.run(cmd, cwd=self.build_path)

        if result.returncode != 0:
            message = "Generation of binding config failed."
            self._logger.error(message)
            raise BindingException(message)

    def build_binding(self):
        # build
        if os.name == 'nt' and 'GCC' not in sys.version:
            cmd = ['cmake', '--build', '.', '--config', 'Release', '--target', 'INSTALL']
        else:
            cmd = ['cmake', '--build', '.', '-t', self.module_name]
        result = subprocess.run(cmd, cwd=self.build_path)

        if result.returncode != 0:
            message = "Build failed!"
            self._logger.error(message)
            raise BindingException(message)

<<<<<<< HEAD
    def install_binding(self):
        # generate config
        if os.name == 'nt' and 'GCC' not in sys.version:
            return
        else:
            cmd = ['cmake', '--install', BUILD_DIR]
        result = subprocess.run(cmd, cwd=self.module_path)
        if result.returncode != 0:
            message = "Installation of bindings failed."
            self._logger.error(message)
            raise BindingException(message)

    def get_class_from_module(self):
        try:
            spec = importlib.util.spec_from_file_location(self.module_name,
                                                          (self.module_lib_path / self.module_name).with_suffix(self.sfx))
            module = importlib.util.module_from_spec(spec)
            spec.loader.exec_module(module)
            return module
        except ImportError as e:
            self._logger.error("Cannot load module: {}".format(e))
            raise e
=======
    def load(self):
        if self.module_name in sys.modules:
            del sys.modules[self.module_name]
        return importlib.import_module(self.module_name)

class ModuleFinder(importlib.abc.MetaPathFinder):
    _instance = None
    def __new__(cls):
        if cls._instance is None:
            cls._instance = super(ModuleFinder, cls).__new__(cls)
            cls._instance.path_map = dict()
            sys.meta_path.insert(0, cls._instance)
        return cls._instance

    def register(self, name, path):
        if name in self.path_map.keys():
            return
        self.path_map[name] = path

    def find_spec(self, name, path, target=None):
        if not name in self.path_map:
            return None
        return importlib.util.spec_from_file_location(name, self.path_map[name])
>>>>>>> 63326f4a
<|MERGE_RESOLUTION|>--- conflicted
+++ resolved
@@ -84,22 +84,9 @@
                 self._logger.error(message)
                 raise BindingException(message)
 
-<<<<<<< HEAD
-        self.module_path = Path(module_path)
-        self.module_binding = self.module_path / binding_source
-        self.cmake_lists_path = self.module_path / CMAKE_LISTS
-        self.module_build_path = self.module_path / BUILD_DIR
-        self.module_lib_path = self.module_path / LIB_DIR
-=======
         self.module_path = Path(module_path).resolve()
         self.build_path = self.module_path / BUILD_DIR
         self.sources = [binding_source] if additional_sources is None else [*additional_sources, binding_source]
->>>>>>> 63326f4a
-
-        self.additional_sources = None
-        if additional_sources is not None:
-            assert (isinstance(additional_sources, list))
-            self.additional_sources = additional_sources
 
         self.additional_lib = None
         if additional_lib is not None:
@@ -120,12 +107,6 @@
                                "".format(self.module_path))
             return False
 
-<<<<<<< HEAD
-        if not self.module_binding.is_file():
-            self._logger.error("CPP binding '{}' could not be found in the "
-                               "given module path '{}'."
-                               "".format(self.module_binding,
-=======
         if not self.build_path.is_dir():
             self.build_path.mkdir()
 
@@ -134,17 +115,11 @@
                 self._logger.error("Source file '{}' could not be found in the "
                                "given module path '{}'."
                                "".format(src,
->>>>>>> 63326f4a
                                          self.module_path))
                 return False
 
-<<<<<<< HEAD
-        if not self.cmake_lists_path.is_file():
-            self._logger.info("CMakeLists.txt not found in module path.")
-=======
         if not (self.build_path/CMAKE_LISTS).is_file():
             self._logger.info("CMakeLists.txt not found in module build dir.")
->>>>>>> 63326f4a
             self._logger.info("Generating new CMake config.")
             self.create_cmake_lists()
 
@@ -161,31 +136,9 @@
         Returns:
         """
         py_ver = sys.version_info
-<<<<<<< HEAD
-        c_make_lists += "find_package(Python {}.{} EXACT REQUIRED " \
-                        "COMPONENTS Interpreter Development)\n\n" \
-                        "".format(py_ver.major, py_ver.minor)
-
-        c_make_lists += "set( CMAKE_CXX_STANDARD 11 )\n\n"
-        c_make_lists += "set( CMAKE_RUNTIME_OUTPUT_DIRECTORY . )\n"
-        c_make_lists += "set( CMAKE_LIBRARY_OUTPUT_DIRECTORY . )\n"
-        c_make_lists += "set( CMAKE_ARCHIVE_OUTPUT_DIRECTORY . )\n\n"
-
-        c_make_lists += "foreach( OUTPUTCONFIG ${CMAKE_CONFIGURATION_TYPES} )\n"
-        c_make_lists += "\tstring( TOUPPER ${OUTPUTCONFIG} OUTPUTCONFIG )\n"
-        c_make_lists += "\tset( CMAKE_RUNTIME_OUTPUT_DIRECTORY_${OUTPUTCONFIG} . )\n"
-        c_make_lists += "\tset( CMAKE_LIBRARY_OUTPUT_DIRECTORY_${OUTPUTCONFIG} . )\n"
-        c_make_lists += "\tset( CMAKE_ARCHIVE_OUTPUT_DIRECTORY_${OUTPUTCONFIG} . )\n"
-        c_make_lists += "endforeach( OUTPUTCONFIG CMAKE_CONFIGURATION_TYPES )\n\n"
-
-        c_make_lists += "include_directories(${Python_INCLUDE_DIRS})\n"
-        pybind_headers = Path(pybind11.get_include())
-        c_make_lists += "include_directories({})\n".format(pybind_headers.as_posix())
-=======
         c_make_lists = """
 cmake_minimum_required(VERSION 3.15)
 project(Bindings)
->>>>>>> 63326f4a
 
 find_package(Python REQUIRED COMPONENTS Interpreter Development)
 
@@ -205,60 +158,12 @@
             bool: True if build config has been changed and cmake has to be
             rerun.
         """
-<<<<<<< HEAD
-        config_line = "add_library({} SHARED {} {})\n".format(
-            self.module_name,
-            " ".join(self.additional_sources if self.additional_sources else ""),
-            self.module_binding
-        )
-        config_line += "set_target_properties({} PROPERTIES PREFIX \"\" OUTPUT_NAME \"{}\" SUFFIX \"{}\")\n".format(
-            self.module_name,
-            self.module_name,
-            self.sfx
-        )
-
-        config_target_line = lambda lib : "\ttarget_link_libraries({} ${{{}}}".format(
-            self.module_name, lib,
-=======
         cmake_line = "\ninclude({}.cmake)\n".format(self.module_name)
         config_line = "\npybind11_add_module({} SHARED {})\n".format(
                     self.module_name,
                     " ".join([os.path.relpath(self.module_path/src ,self.build_path) for src in self.sources]),
->>>>>>> 63326f4a
         )
-
-        config_target_libs = ""
         if self.additional_lib:
-<<<<<<< HEAD
-            for key, _ in self.additional_lib.items():
-                config_target_libs += " {}".format(key)
-        config_target_libs += ")\n"
-
-
-        config_line += "if(WIN32 AND MSVC)\n"
-        config_line += config_target_line("Python_LIBRARY_RELEASE")
-        config_line += config_target_libs
-        config_line += "else()\n"
-        config_line += config_target_line("PYTHON_LIBRARIES")
-        config_line += config_target_libs
-        config_line += "endif()\n"
-
-        config_line += "install(FILES {}/{} DESTINATION {})".format(
-            BUILD_DIR,
-            self.module_name + self.sfx,
-            self.module_lib_path.as_posix()
-        )
-        with open(self.cmake_lists_path, "r") as f:
-            if config_line in f.read():
-                return False
-
-        self._logger.info("Appending build info for '{}'".format(self.module_name))
-        with open(self.cmake_lists_path, "a") as f:
-            f.write("\n")
-            f.write(config_line)
-
-        return True
-=======
             for value in self.additional_lib.values():
                 config_line += value
             config_line += "\ntarget_link_libraries({} {})\n".format(
@@ -278,7 +183,6 @@
                 ret = True
 
         return ret
->>>>>>> 63326f4a
 
     def build_config(self):
         # generate config
@@ -306,30 +210,6 @@
             self._logger.error(message)
             raise BindingException(message)
 
-<<<<<<< HEAD
-    def install_binding(self):
-        # generate config
-        if os.name == 'nt' and 'GCC' not in sys.version:
-            return
-        else:
-            cmd = ['cmake', '--install', BUILD_DIR]
-        result = subprocess.run(cmd, cwd=self.module_path)
-        if result.returncode != 0:
-            message = "Installation of bindings failed."
-            self._logger.error(message)
-            raise BindingException(message)
-
-    def get_class_from_module(self):
-        try:
-            spec = importlib.util.spec_from_file_location(self.module_name,
-                                                          (self.module_lib_path / self.module_name).with_suffix(self.sfx))
-            module = importlib.util.module_from_spec(spec)
-            spec.loader.exec_module(module)
-            return module
-        except ImportError as e:
-            self._logger.error("Cannot load module: {}".format(e))
-            raise e
-=======
     def load(self):
         if self.module_name in sys.modules:
             del sys.modules[self.module_name]
@@ -352,5 +232,4 @@
     def find_spec(self, name, path, target=None):
         if not name in self.path_map:
             return None
-        return importlib.util.spec_from_file_location(name, self.path_map[name])
->>>>>>> 63326f4a
+        return importlib.util.spec_from_file_location(name, self.path_map[name])