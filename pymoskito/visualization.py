from abc import ABCMeta, abstractmethod

<<<<<<< HEAD
from matplotlib.backends.backend_qt5agg import NavigationToolbar2QT, FigureCanvasQTAgg as FigureCanvas
=======
from matplotlib.backends.backend_qt4agg import FigureCanvasQTAgg, NavigationToolbar2QT
>>>>>>> 2859a568
from matplotlib.figure import Figure
from PyQt4 import QtCore, QtGui
import os
import time


class Visualizer:
    """
    Base Class for animation
    """
    __metaclass__ = ABCMeta

    def __init__(self):
        self.can_reset_view = False

    @abstractmethod
    def update_scene(self, x):
        """
        Hook to update the current visualization state
        :param x: system state vector
        """
        pass


class VtkVisualizer(Visualizer):
    """
    Base Class with some function the help visualizing the system using vtk
    """

    def __init__(self):
        Visualizer.__init__(self)

    def reset_camera(self):
        """
        reset camera to original view, will be available if you implement the attributes below and ste the
        'can_reset_view' flag
        :return:
        """
        if self.can_reset_view:
            camera = self.ren.GetActiveCamera()
            camera.SetPosition(self.position)
            camera.SetFocalPoint(self.focal_point)
            camera.SetViewUp(self.view_up)
            camera.SetViewAngle(self.view_angle)
            camera.SetParallelProjection(self.parallel_projection)
            camera.SetParallelScale(self.parallel_scale)
            camera.SetClippingRange(self.clipping_range)


class MplVisualizer(Visualizer):
    """
    Base Class with some function the help visualizing the system using matplotlib
    """

    def __init__(self, q_widget, q_layout):
        Visualizer.__init__(self)
        self.q_widget = q_widget
        self.q_layout = q_layout

        # figure
        self.dpi = 100
        self.fig = Figure((15.0, 11.0), facecolor='white', dpi=self.dpi)
        self.canvas = FigureCanvasQTAgg(self.fig)
        self.canvas.setParent(self.q_widget)
        self.axes = self.fig.add_subplot(111)

        # toolbar
        self.mpl_toolbar = NavigationToolbar2QT(self.canvas, self.q_widget)

        # save pictures
        self.max_height = 15
        self.picture_path = self.create_dir('animation_pictures')

        self.save_cb = QtGui.QCheckBox("&Save")
        self.save_cb.setMaximumHeight(self.max_height)
        self.save_cb.setChecked(False)
        self.q_widget.connect(self.save_cb, QtCore.SIGNAL('stateChanged(int)'), self.save_cb_changed)
        self.time_stamps = list()
        self.frame_counter = 0
        self.file_name_counter = 0

        self.label1 = QtGui.QLabel('each')
        self.label1.setMaximumHeight(self.max_height)
        self.label2 = QtGui.QLabel('')
        self.label2.setMaximumHeight(self.max_height)
        self.label3 = QtGui.QLabel('')
        self.label3.setMaximumHeight(self.max_height)

        self.save_each = 1
        self.combo_box = QtGui.QComboBox()
        self.combo_box.setMaximumHeight(self.max_height)
        self.combo_box_content = ['frame'] + [str(num) for num in range(2, 25)+range(35, 250, 11)]
        self.combo_box.addItems(self.combo_box_content)
        self.q_widget.connect(self.combo_box, QtCore.SIGNAL("currentIndexChanged(const QString&)"), self.index_changed)

        self.push_button = QtGui.QPushButton("&Convert saved pictures to video file")
        self.push_button.setMaximumHeight(self.max_height)
        self.push_button.setToolTip('To implement from user:\n'
                                    '- derive your own Visualizer (class) from MplVisualizer\n'
                                    '- write/call your script in/through self.convert_button_clicked()  (e.g. by use of FFmpeg)\n'
                                    '- CURRENT picture path: '+self.picture_path+'\n'
                                    '- enable this button: self.push_button.setEnabled()\n'
                                    '- rewrite or remove this tooltip: self.push_button.setToolTip(\'My awesome script do ...\')'
                                    )
        self.push_button.setDisabled(True)
        self.q_widget.connect(self.push_button, QtCore.SIGNAL("clicked()"), self.convert_button_clicked)

        # arrange objects inside the dock/widget
        hbox1 = QtGui.QHBoxLayout()
        hbox1.setAlignment(QtCore.Qt.AlignBottom)
        hbox2 = QtGui.QHBoxLayout()
        hbox2.setAlignment(QtCore.Qt.AlignBottom)
        vbox = QtGui.QVBoxLayout()
        vbox.setAlignment(QtCore.Qt.AlignBottom)
        for w in [self.save_cb, self.label1, self.combo_box, self.label2, self.label3]:
            hbox1.addWidget(w)
            hbox1.setAlignment(w, QtCore.Qt.AlignLeft)
        vbox.addLayout(hbox1)
        vbox.addWidget(self.push_button)
        vbox.setAlignment(self.push_button, QtCore.Qt.AlignLeft)
        hbox2.addWidget(self.mpl_toolbar)
        hbox2.setAlignment(self.mpl_toolbar, QtCore.Qt.AlignBottom)
        hbox2.addLayout(vbox)
        hbox2.setAlignment(vbox, QtCore.Qt.AlignTop)
        self.q_layout.addLayout(hbox2)
        self.q_layout.addWidget(self.canvas)
        self.q_layout.setAlignment(QtCore.Qt.AlignVCenter)
        self.q_widget.setLayout(self.q_layout)

    def convert_button_clicked(self):
        raise NotImplementedError

    def index_changed(self):
        current_value = self.combo_box.currentText()
        if current_value == self.combo_box_content[0]:
            self.save_each = 1
        else:
            self.save_each = int(current_value)
        self.set_numerals()

    def save_cb_changed(self):
        self.frame_counter = 0
        self.file_name_counter = 0
        if self.save_cb.isChecked():
            self.time_stamp = time.ctime().replace(' ','_')+'_'
            self.time_stamps.append(self.time_stamp)

    def save_if_checked(self):
        """
        Save each self.save_each'th frame if desired.
        Should called at the end of the users self.update_scene() implementation.
        """
        if self.save_cb.isChecked():
            if self.frame_counter % self.save_each == 0:
                self.fig.savefig(self.picture_path + os.path.sep + self.time_stamp + "%04d"%self.file_name_counter,
                                 format="png",
                                 dpi=self.dpi)
                self.file_name_counter += 1
            self.frame_counter += 1

    def create_dir(self, dir_name):
        path = os.getcwd() + os.path.sep + dir_name
        if not os.path.exists(path) or not os.path.isdir(path):
            os.mkdir(path)
        return path

    def set_numerals(self):
        if self.save_each == 1:
            self.label2.setText('')
            self.label3.setText('')
        elif self.save_each % 10 == 1:
            if self.save_each % 100 == 11:
                self.label2.setText('th')
            else:
                self.label2.setText('st')
        elif self.save_each % 10 == 2:
            if self.save_each % 100 == 12:
                self.label2.setText('th')
            else:
                self.label2.setText('nd')
        elif self.save_each % 10 == 3:
            if self.save_each % 100 == 13:
                self.label2.setText('th')
            else:
                self.label2.setText('rd')
        else:
            self.label2.setText('th')
        if self.save_each != 1:
            self.label3.setText('frame')
<|MERGE_RESOLUTION|>--- conflicted
+++ resolved
@@ -1,15 +1,10 @@
 from abc import ABCMeta, abstractmethod
 
-<<<<<<< HEAD
-from matplotlib.backends.backend_qt5agg import NavigationToolbar2QT, FigureCanvasQTAgg as FigureCanvas
-=======
-from matplotlib.backends.backend_qt4agg import FigureCanvasQTAgg, NavigationToolbar2QT
->>>>>>> 2859a568
+from matplotlib.backends.backend_qt5agg import NavigationToolbar2QT, FigureCanvasQTAgg
 from matplotlib.figure import Figure
-from PyQt4 import QtCore, QtGui
+from PyQt5 import QtCore, QtGui
 import os
 import time
-
 
 class Visualizer:
     """
